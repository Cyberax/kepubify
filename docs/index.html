--- conflicted
+++ resolved
@@ -37,11 +37,8 @@
                 <li>Batch conversion</li>
                 <li>Fast (about 12x faster than Calibre)</li>
                 <li>Works from the command line</li>
-<<<<<<< HEAD
                 <li>Optionally update Kobo series metadata and pre-generate covers</li>
-=======
                 <li>Update Kobo series metadata (even before the book is imported)</li>
->>>>>>> fec13ae0
                 <li>Does not add any extra metadata (unlike Calibre)</li>
                 <li>Supports many different CSS tweaks</li>
             </ul>
